--- conflicted
+++ resolved
@@ -2862,13 +2862,8 @@
 #endif /* defined(J9VM_INTERP_ATOMIC_FREE_JNI_USES_FLUSH) */
 			TRIGGER_J9HOOK_VM_ABOUT_TO_BOOTSTRAP(vm->hookInterface, vm->mainThread);
 			/* At this point, the decision about which interpreter to use has been made */
-<<<<<<< HEAD
 
 			if (J9_ARE_ANY_BITS_SET(vm->extendedRuntimeFlags, J9_EXTENDED_RUNTIME_DEBUG_MODE)) {
-=======
-#if defined(J9VM_OPT_CRIU_SUPPORT)
-			if (J9_ARE_ALL_BITS_SET(vm->checkpointState.flags, J9VM_CRIU_IS_CHECKPOINT_ALLOWED)) {
->>>>>>> a0c3e2b2
 				if (J9JAVAVM_COMPRESS_OBJECT_REFERENCES(vm)) {
 #if defined(OMR_GC_COMPRESSED_POINTERS)
 					vm->bytecodeLoop = debugBytecodeLoopCompressed;
@@ -2880,7 +2875,7 @@
 				}
 			} else
 #if defined(J9VM_OPT_CRIU_SUPPORT)
-			if (vm->checkpointState.isCheckPointAllowed) {
+			if (J9_ARE_ALL_BITS_SET(vm->checkpointState.flags, J9VM_CRIU_IS_CHECKPOINT_ALLOWED)) {
 				if (J9JAVAVM_COMPRESS_OBJECT_REFERENCES(vm)) {
 #if defined(OMR_GC_COMPRESSED_POINTERS)
 					vm->bytecodeLoop = criuBytecodeLoopCompressed;
